--- conflicted
+++ resolved
@@ -53,20 +53,6 @@
     },
 }
 
-python_defaults {
-    name: "mkbootimg_py3_defaults",
-
-    version: {
-        py2: {
-            enabled: false,
-        },
-        py3: {
-            enabled: true,
-            embedded_launcher: true,
-        },
-    },
-}
-
 python_binary_host {
     name: "mkbootimg",
     defaults: ["mkbootimg_defaults"],
@@ -86,16 +72,10 @@
     ],
 }
 
-<<<<<<< HEAD
-python_binary_host {
-    name: "repack_bootimg",
-    defaults: ["mkbootimg_py3_defaults"],
-=======
 
 python_binary_host {
     name: "repack_bootimg",
     defaults: ["mkbootimg_defaults"],
->>>>>>> abf40519
     srcs: [
         "repack_bootimg.py",
     ],
@@ -107,8 +87,6 @@
         "toybox",
         "unpack_bootimg",
     ],
-<<<<<<< HEAD
-=======
 }
 
 python_test_host {
@@ -127,5 +105,4 @@
     test_options: {
         unit_test: true,
     },
->>>>>>> abf40519
 }